import { logger } from "../../logger/logger";
import { InstagramExportedPost, Media, ImageMedia, VideoMedia } from "../InstagramExportedPost";
import { DefaultMediaProcessorFactory } from "./DefaultMediaProcessorFactory";
import { InstagramPostProcessingStrategy } from "../interfaces/InstagramPostProcessingStrategy";
import { MediaProcessorFactory } from "../interfaces/MediaProcessorFactory";
import { ProcessedPost, ProcessedPostImpl } from "../ProcessedPost";

/**
 * @link https://docs.bsky.app/docs/advanced-guides/posts#:~:text=Each%20post%20contains%20up%20to,alt%20text%20and%20aspect%20ratio.
 * "Each post contains up to four images, and each image can have its own alt text and aspect ratio."
 */
const MAX_IMAGES_PER_POST = 4;
const POST_TEXT_LIMIT = 300;
const POST_TEXT_TRUNCATE_SUFFIX = "...";

export class InstagramMediaProcessor implements InstagramPostProcessingStrategy {
  readonly mediaProcessorFactory: MediaProcessorFactory;

  constructor(
    public instagramPosts: InstagramExportedPost[],
    public archiveFolder: string,
    mediaProcessorFactory?: MediaProcessorFactory
  ) {
    this.mediaProcessorFactory = mediaProcessorFactory || new DefaultMediaProcessorFactory();
  }

  private isVideoMedia(media: Media): media is VideoMedia {
    return 'dubbing_info' in media;
  }

  private splitMediaByType(media: Media[]): { images: ImageMedia[], videos: VideoMedia[] } {
    logger.debug(`Starting to split ${media.length} media items by type`);
    
    const result = media.reduce((acc, curr) => {
      if (this.isVideoMedia(curr)) {
        acc.videos.push(curr);
      } else {
        acc.images.push(curr as ImageMedia);
      }
      return acc;
    }, { images: [] as ImageMedia[], videos: [] as VideoMedia[] });

    logger.debug({
      totalMedia: media.length,
      images: result.images.length,
      videos: result.videos.length
    }, 'Media split complete');

    return result;
  }

  private async createPostsFromMedia(
    originalPost: InstagramExportedPost,
    images: ImageMedia[],
    videos: VideoMedia[]
  ): Promise<ProcessedPost[]> {
    const postTitle = originalPost.title || originalPost.media[0]?.title || 'Untitled post';
    logger.debug({
      title: postTitle,
      imageCount: images.length,
      videoCount: videos.length,
      firstMediaUri: originalPost.media[0]?.uri
    }, 'Starting to create posts from media');

    const posts: ProcessedPost[] = [];
    const timestamp = originalPost.creation_timestamp || originalPost.media[0].creation_timestamp;
    const basePostDate = new Date(timestamp * 1000);
    
    // Split images into chunks of MAX_IMAGES_PER_POST
    const imageChunks: ImageMedia[][] = [];
    for (let i = 0; i < images.length; i += MAX_IMAGES_PER_POST) {
      imageChunks.push(images.slice(i, i + MAX_IMAGES_PER_POST));
    }

    // Calculate total number of posts
    const totalPosts = imageChunks.length + videos.length;
    logger.debug({
      title: postTitle,
      imageChunks: imageChunks.length,
      totalPosts,
      firstMediaUri: originalPost.media[0]?.uri
    }, 'Calculated post distribution');

    let currentPostNumber = 1;

    // Create posts for image chunks
    for (const imageChunk of imageChunks) {
      let title = originalPost.title ?? originalPost.media[0].title ?? "";
      
      // Calculate the suffix that will be added
      const suffix = totalPosts > 1 ? ` (Part ${currentPostNumber}/${totalPosts})` : "";
      
      // If we need to truncate, we need to account for the length of the suffix
      if (title.length + suffix.length > POST_TEXT_LIMIT) {
        const maxTitleLength = POST_TEXT_LIMIT - suffix.length - POST_TEXT_TRUNCATE_SUFFIX.length;
        title = title.substring(0, maxTitleLength) + POST_TEXT_TRUNCATE_SUFFIX;
      }
      
      // Add the suffix after truncation
      if (totalPosts > 1) {
        title += suffix;
      }

      // Add a small time offset for each post (1 second)
      const postDate = new Date(basePostDate.getTime() + (currentPostNumber - 1) * 1000);
      const post = new ProcessedPostImpl(postDate, title);
      const mediaProcessor = this.mediaProcessorFactory.createProcessor(
        imageChunk as ImageMedia[],
        this.archiveFolder
      );
      
      // Process media for this post
      post.embeddedMedia = await mediaProcessor.process();
      posts.push(post);

      logger.debug({
        title: postTitle,
        postNumber: currentPostNumber,
        totalPosts,
        type: 'image',
        imageCount: imageChunk.length,
        postDate: postDate.toISOString(),
        mediaUris: imageChunk.map(img => img.uri)
      }, 'Created image post');

      currentPostNumber++;
    }

    // Create individual posts for each video
    for (const video of videos) {
      let title = originalPost.title ?? video.title ?? "";
      
      // Calculate the suffix that will be added
      const suffix = totalPosts > 1 ? ` (Part ${currentPostNumber}/${totalPosts})` : "";
      
      // If we need to truncate, we need to account for the length of the suffix
      if (title.length + suffix.length > POST_TEXT_LIMIT) {
        const maxTitleLength = POST_TEXT_LIMIT - suffix.length - POST_TEXT_TRUNCATE_SUFFIX.length;
        title = title.substring(0, maxTitleLength) + POST_TEXT_TRUNCATE_SUFFIX;
      }
      
      // Add the suffix after truncation
      if (totalPosts > 1) {
        title += suffix;
      }

      // Add a small time offset for each post (1 second)
      const postDate = new Date(basePostDate.getTime() + (currentPostNumber - 1) * 1000);
      const post = new ProcessedPostImpl(postDate, title);
      const mediaProcessor = this.mediaProcessorFactory.createProcessor(
        [video] as VideoMedia[],
        this.archiveFolder
      );
      
      // Process media for this post
      post.embeddedMedia = await mediaProcessor.process();
      posts.push(post);

      logger.debug({
        title: postTitle,
        postNumber: currentPostNumber,
        totalPosts,
        type: 'video',
        postDate: postDate.toISOString(),
        mediaUri: video.uri
      }, 'Created video post');

      currentPostNumber++;
    }

    logger.debug({
      title: postTitle,
      totalPostsCreated: posts.length,
      firstMediaUri: originalPost.media[0]?.uri
    }, 'Finished creating all posts for media');

    return posts;
  }

  /**
   * Processes Instagram posts and their associated media into a format
   * that can be easily mapped to Bluesky's requirements.
   * 
   * This method splits posts with mixed media into separate posts:
   * - Images are grouped into posts of up to 4 images
   * - Each video gets its own post
   * - Posts are numbered when split (e.g. "Title (1/4)")
   * 
   * @returns {Promise<ProcessedPost[]>} A promise that resolves to an array of ProcessedPost objects.
   */
  public async process(): Promise<ProcessedPost[]> {
    const allProcessedPosts: ProcessedPost[] = [];
    
    logger.debug(`Starting to process ${this.instagramPosts.length} Instagram posts`);
    
    for (const post of this.instagramPosts) {
<<<<<<< HEAD
      const timestamp = post.creation_timestamp || post.media[0].creation_timestamp;
      const postDate = new Date(timestamp * 1000);
      
      // Truncate post title if it exceeds the limit
      let title = post.title;
      if (title && title.length > POST_TEXT_LIMIT  - POST_TEXT_TRUNCATE_SUFFIX.length) {
        logger.info(`Truncating post title from ${title.length} to ${POST_TEXT_LIMIT} characters`);
        title = title.substring(0, POST_TEXT_LIMIT) + POST_TEXT_TRUNCATE_SUFFIX;
      }
        
      const processingPost = new ProcessedPostImpl(postDate, title);
=======
      const postTitle = post.title || post.media[0]?.title || 'Untitled post';
      // Log the start of processing for this specific post
      logger.debug({
        title: postTitle,
        timestamp: post.creation_timestamp,
        mediaCount: Array.isArray(post.media) ? post.media.length : 1,
        firstMediaUri: post.media[0]?.uri
      }, 'Processing Instagram post');

      // Ensure media is always an array
      const mediaArray = Array.isArray(post.media) ? post.media : [post.media];
>>>>>>> 037cf83b
      
      // Split media by type
      const { images, videos } = this.splitMediaByType(mediaArray);
      
      // Create posts based on the split media
      const posts = await this.createPostsFromMedia(post, images, videos);
      allProcessedPosts.push(...posts);

      // Log completion of this post's processing
      logger.debug({
        title: postTitle,
        resultingPosts: posts.length,
        imageCount: images.length,
        videoCount: videos.length,
        firstMediaUri: post.media[0]?.uri
      }, 'Finished processing Instagram post');
    }

    logger.debug({
      totalInputPosts: this.instagramPosts.length,
      totalOutputPosts: allProcessedPosts.length
    }, 'Completed processing all Instagram posts');

    return allProcessedPosts;
  }
} <|MERGE_RESOLUTION|>--- conflicted
+++ resolved
@@ -194,19 +194,6 @@
     logger.debug(`Starting to process ${this.instagramPosts.length} Instagram posts`);
     
     for (const post of this.instagramPosts) {
-<<<<<<< HEAD
-      const timestamp = post.creation_timestamp || post.media[0].creation_timestamp;
-      const postDate = new Date(timestamp * 1000);
-      
-      // Truncate post title if it exceeds the limit
-      let title = post.title;
-      if (title && title.length > POST_TEXT_LIMIT  - POST_TEXT_TRUNCATE_SUFFIX.length) {
-        logger.info(`Truncating post title from ${title.length} to ${POST_TEXT_LIMIT} characters`);
-        title = title.substring(0, POST_TEXT_LIMIT) + POST_TEXT_TRUNCATE_SUFFIX;
-      }
-        
-      const processingPost = new ProcessedPostImpl(postDate, title);
-=======
       const postTitle = post.title || post.media[0]?.title || 'Untitled post';
       // Log the start of processing for this specific post
       logger.debug({
@@ -218,7 +205,6 @@
 
       // Ensure media is always an array
       const mediaArray = Array.isArray(post.media) ? post.media : [post.media];
->>>>>>> 037cf83b
       
       // Split media by type
       const { images, videos } = this.splitMediaByType(mediaArray);
