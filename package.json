{
  "name": "instagramtobluesky",
<<<<<<< HEAD
  "version": "0.3.0",
=======
  "version": "0.2.1",
>>>>>>> 90b91f1c
  "description": "Import Instagram archive to a Bluesky account",
  "main": "app.js",
  "engines": {
    "node": ">=20.12.0"
  },
  "scripts": {
    "start": "npx tsc && node app.js",
    "start_log": "npx tsc && node app.js > import.log",
    "compile": "npx tsc"
  },
  "dependencies": {
    "@atproto/api": "^0.13.31",
    "dotenv": "^16.4.7",
    "luxon": "^3.5.0",
    "pino": "^9.6.0",
    "pino-pretty": "^13.0.0",
    "process": "^0.11.10",
    "sharp": "^0.33.5"
  },
  "devDependencies": {
    "@types/node": "^22.10.10"
  }
}<|MERGE_RESOLUTION|>--- conflicted
+++ resolved
@@ -1,10 +1,6 @@
 {
   "name": "instagramtobluesky",
-<<<<<<< HEAD
   "version": "0.3.0",
-=======
-  "version": "0.2.1",
->>>>>>> 90b91f1c
   "description": "Import Instagram archive to a Bluesky account",
   "main": "app.js",
   "engines": {
